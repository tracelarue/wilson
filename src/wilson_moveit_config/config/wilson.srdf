--- conflicted
+++ resolved
@@ -27,15 +27,10 @@
     <group_state name="ready" group="arm">
         <joint name="joint_1" value="0"/>
         <joint name="joint_2" value="0.3049"/>
-<<<<<<< HEAD
         <joint name="joint_3" value="-2.1817"/>
-        <joint name="joint_4" value="0.3316"/>
-=======
-        <joint name="joint_3" value="-2.3562"/>
         <joint name="joint_4" value="0.5821"/>
         <joint name="end_effector_roll_joint" value="0"/>
         <joint name="end_effector_yaw_joint" value="0"/>
->>>>>>> 7a4da665
     </group_state>
     <group_state name="idle" group="arm">
         <joint name="joint_1" value="0"/>
