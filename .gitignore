# My Files
log/
build/
install/
.env
Arducam_tof_camera/
<<<<<<< HEAD
=======


>>>>>>> 54c89352


# Byte-compiled / optimized / DLL files
__pycache__/
*.py[codz]
*$py.class

# C extensions
*.so

# Distribution / packaging
.Python
build/
develop-eggs/
dist/
downloads/
eggs/
.eggs/
lib/
lib64/
parts/
sdist/
var/
wheels/
share/python-wheels/
*.egg-info/
.installed.cfg
*.egg
MANIFEST

# PyInstaller
#  Usually these files are written by a python script from a template
#  before PyInstaller builds the exe, so as to inject date/other infos into it.
*.manifest
*.spec

# Installer logs
pip-log.txt
pip-delete-this-directory.txt

# Unit test / coverage reports
htmlcov/
.tox/
.nox/
.coverage
.coverage.*
.cache
nosetests.xml
coverage.xml
*.cover
*.py.cover
.hypothesis/
.pytest_cache/
cover/

# Translations
*.mo
*.pot

# Django stuff:
*.log
local_settings.py
db.sqlite3
db.sqlite3-journal

# Flask stuff:
instance/
.webassets-cache

# Scrapy stuff:
.scrapy

# Sphinx documentation
docs/_build/

# PyBuilder
.pybuilder/
target/

# Jupyter Notebook
.ipynb_checkpoints

# IPython
profile_default/
ipython_config.py

# pyenv
#   For a library or package, you might want to ignore these files since the code is
#   intended to run in multiple environments; otherwise, check them in:
# .python-version

# pipenv
#   According to pypa/pipenv#598, it is recommended to include Pipfile.lock in version control.
#   However, in case of collaboration, if having platform-specific dependencies or dependencies
#   having no cross-platform support, pipenv may install dependencies that don't work, or not
#   install all needed dependencies.
#Pipfile.lock

# UV
#   Similar to Pipfile.lock, it is generally recommended to include uv.lock in version control.
#   This is especially recommended for binary packages to ensure reproducibility, and is more
#   commonly ignored for libraries.
#uv.lock

# poetry
#   Similar to Pipfile.lock, it is generally recommended to include poetry.lock in version control.
#   This is especially recommended for binary packages to ensure reproducibility, and is more
#   commonly ignored for libraries.
#   https://python-poetry.org/docs/basic-usage/#commit-your-poetrylock-file-to-version-control
#poetry.lock
#poetry.toml

# pdm
#   Similar to Pipfile.lock, it is generally recommended to include pdm.lock in version control.
#   pdm recommends including project-wide configuration in pdm.toml, but excluding .pdm-python.
#   https://pdm-project.org/en/latest/usage/project/#working-with-version-control
#pdm.lock
#pdm.toml
.pdm-python
.pdm-build/

# pixi
#   Similar to Pipfile.lock, it is generally recommended to include pixi.lock in version control.
#pixi.lock
#   Pixi creates a virtual environment in the .pixi directory, just like venv module creates one
#   in the .venv directory. It is recommended not to include this directory in version control.
.pixi

# PEP 582; used by e.g. github.com/David-OConnor/pyflow and github.com/pdm-project/pdm
__pypackages__/

# Celery stuff
celerybeat-schedule
celerybeat.pid

# SageMath parsed files
*.sage.py

# Environments
.env
.envrc
.venv
env/
venv/
ENV/
env.bak/
venv.bak/

# Spyder project settings
.spyderproject
.spyproject

# Rope project settings
.ropeproject

# mkdocs documentation
/site

# mypy
.mypy_cache/
.dmypy.json
dmypy.json

# Pyre type checker
.pyre/

# pytype static type analyzer
.pytype/

# Cython debug symbols
cython_debug/

# PyCharm
#  JetBrains specific template is maintained in a separate JetBrains.gitignore that can
#  be found at https://github.com/github/gitignore/blob/main/Global/JetBrains.gitignore
#  and can be added to the global gitignore or merged into this file.  For a more nuclear
#  option (not recommended) you can uncomment the following to ignore the entire idea folder.
#.idea/

# Abstra
# Abstra is an AI-powered process automation framework.
# Ignore directories containing user credentials, local state, and settings.
# Learn more at https://abstra.io/docs
.abstra/

# Visual Studio Code
#  Visual Studio Code specific template is maintained in a separate VisualStudioCode.gitignore 
#  that can be found at https://github.com/github/gitignore/blob/main/Global/VisualStudioCode.gitignore
#  and can be added to the global gitignore or merged into this file. However, if you prefer, 
#  you could uncomment the following to ignore the entire vscode folder
# .vscode/

# Ruff stuff:
.ruff_cache/

# PyPI configuration file
.pypirc

# Cursor
#  Cursor is an AI-powered code editor. `.cursorignore` specifies files/directories to
#  exclude from AI features like autocomplete and code analysis. Recommended for sensitive data
#  refer to https://docs.cursor.com/context/ignore-files
.cursorignore
.cursorindexingignore

# Marimo
marimo/_static/
marimo/_lsp/
__marimo__/
<<<<<<< HEAD
core
=======
core
.vscode/settings.json
>>>>>>> 54c89352
<|MERGE_RESOLUTION|>--- conflicted
+++ resolved
@@ -4,11 +4,8 @@
 install/
 .env
 Arducam_tof_camera/
-<<<<<<< HEAD
-=======
-
-
->>>>>>> 54c89352
+
+
 
 
 # Byte-compiled / optimized / DLL files
@@ -217,10 +214,4 @@
 # Marimo
 marimo/_static/
 marimo/_lsp/
-__marimo__/
-<<<<<<< HEAD
-core
-=======
-core
-.vscode/settings.json
->>>>>>> 54c89352
+__marimo__/